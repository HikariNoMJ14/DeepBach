"""
Created on 15 mars 2016

@author: Gaetan Hadjeres
"""
import argparse
import os
import pickle

from keras.models import model_from_json, model_from_yaml
from models_zoo import deepBach, deepbach_skip_connections
from music21 import midi, converter
from tqdm import tqdm

from data_utils import generator_from_raw_dataset, BACH_DATASET, all_features, \
    indexed_chorale_to_score, \
    initialization, START_SYMBOL, END_SYMBOL, part_to_inputs, \
    NUM_VOICES, all_metadatas
from metadata import *


def generation(model_base_name, models, timesteps, melody=None, chorale_metas=None,
               initial_seq=None, temperature=1.0, parallel=False, batch_size_per_voice=8, num_iterations=None,
               sequence_length=160,
               output_file=None, pickled_dataset=BACH_DATASET):
    # Test by generating a sequence

    # todo -p parameter
    parallel = True
    if parallel:
        seq = parallel_gibbs(models=models, model_base_name=model_base_name,
                             melody=melody, chorale_metas=chorale_metas, timesteps=timesteps,
                             num_iterations=num_iterations, sequence_length=sequence_length,
                             temperature=temperature,
                             initial_seq=initial_seq, batch_size_per_voice=batch_size_per_voice,
                             parallel_updates=True, pickled_dataset=pickled_dataset)

    else:
        # todo refactor
        print('gibbs function must be refactored!')
        # seq = gibbs(models=models, model_base_name=model_base_name,
        #             timesteps=timesteps,
        #             melody=melody, fermatas_melody=fermatas_melody,
        #             num_iterations=num_iterations, sequence_length=sequence_length,
        #             temperature=temperature,
        #             initial_seq=initial_seq,
        #             pickled_dataset=pickled_dataset)
        raise NotImplementedError

    # convert
    score = indexed_chorale_to_score(np.transpose(seq, axes=(1, 0)),
                                     pickled_dataset=pickled_dataset
                                     )

    # save as MIDI file
    if output_file:
        mf = midi.translate.music21ObjectToMidiFile(score)
        mf.open(output_file, 'wb')
        mf.write()
        mf.close()
        print("File " + output_file + " written")

    # display in editor
    score.show()
    return seq


# def gibbs(models=None, melody=None, fermatas_melody=None, sequence_length=50, num_iterations=1000,
#           timesteps=16,
#           model_base_name='models/raw_dataset/tmp/',
#           num_voices=4, temperature=1., min_pitches=None,
#           max_pitches=None, initial_seq=None,
#           pickled_dataset=BACH_DATASET):
#     """
#     samples from models in model_base_name
#
#     """
#     X, X_metadatas, min_pitches, max_pitches, num_voices = pickle.load(open(pickled_dataset, 'rb'))
#
#     # load models if not
#     if models is None:
#         for expert_index in range(num_voices):
#             model_name = model_base_name + str(expert_index)
#
#             model = load_model(model_name=model_name, yaml=False)
#             models.append(model)
#
#     # initialization sequence
#     if melody is not None:
#         sequence_length = len(melody)
#
#     if fermatas_melody is not None:
#         sequence_length = len(fermatas_melody)
#         if melody is not None:
#             assert len(melody) == len(fermatas_melody)
#
#     seq = np.zeros(shape=(2 * timesteps + sequence_length, num_voices))
#     for expert_index in range(num_voices):
#         # Add slur_symbol
#         seq[timesteps:-timesteps, expert_index] = np.random.random_integers(min_pitches[expert_index],
#                                                                             max_pitches[expert_index] + 1,
#                                                                             size=sequence_length)
#
#     if initial_seq is not None:
#         seq = initial_seq
#         min_voice = 1
#         # works only with reharmonization
#
#     # melody = X[-1][0, :, 0]
#     # melody is pa !
#     if melody is not None:
#         seq[timesteps:-timesteps, 0] = melody[:, 0]
#         mask = melody[:, 1] == 0
#         seq[timesteps:-timesteps, 0][mask] = max_pitches[0] + 1
#         min_voice = 1
#     else:
#         min_voice = 0
#
#     if fermatas_melody is not None:
#         fermatas_melody = np.concatenate((np.zeros((timesteps,)),
#                                           fermatas_melody,
#                                           np.zeros((timesteps,)))
#                                          )
#
#     min_temperature = temperature
#     temperature = 1.2
#     # Main loop
#     for iteration in tqdm(range(num_iterations)):
#
#         temperature = max(min_temperature, temperature * 0.99996)  # Recuit
#
#         voice_index = np.random.randint(min_voice, num_voices)
#         time_index = np.random.randint(timesteps, sequence_length + timesteps)
#
#         (left_feature,
#          central_feature,
#          right_feature,
#          (beats_left, beat, beats_right),
#          label) = all_features(seq, voice_index, time_index, timesteps, min_pitches, max_pitches, chorale_as_pas=False)
#
#         input_features = {'left_features': left_feature[None, :, :],
#                           'central_features': central_feature[None, :],
#                           'right_features': right_feature[None, :, :],
#                           'beat': beat[None, :],
#                           'beats_left': beats_left[None, :, :],
#                           'beats_right': beats_right[None, :, :]}
#
#         # add fermatas evenly spaced
#         if fermatas_melody is None:
#             (fermatas_left,
#              central_fermata,
#              fermatas_right) = to_fermata(time_index, timesteps=timesteps)
#             input_features.update({'fermatas_left': fermatas_left[None, :, :],
#                                    'central_fermata': central_fermata[None, :],
#                                    'fermatas_right': fermatas_right[None, :, :]
#                                    })
#         else:
#             (fermatas_left,
#              central_fermata,
#              fermatas_right) = fermata_melody_to_fermata(time_index, timesteps=timesteps,
#                                                          fermatas_melody=fermatas_melody)
#             input_features.update({'fermatas_left': fermatas_left[None, :, :],
#                                    'central_fermata': central_fermata[None, :],
#                                    'fermatas_right': fermatas_right[None, :, :]
#                                    })
#
#         probas = models[voice_index].predict(input_features, batch_size=1)
#
#         probas_pitch = probas[0]
#
#         # use temperature
#         probas_pitch = np.log(probas_pitch) / temperature
#         probas_pitch = np.exp(probas_pitch) / np.sum(np.exp(probas_pitch)) - 1e-7
#
#         # pitch can include slur_symbol
#         pitch = np.argmax(np.random.multinomial(1, probas_pitch)) + min_pitches[voice_index]
#
#         seq[time_index, voice_index] = pitch
#
#     return seq[timesteps:-timesteps, :]


def parallel_gibbs(models=None, melody=None, chorale_metas=None, sequence_length=50, num_iterations=1000,
                   timesteps=16,
                   model_base_name='models/raw_dataset/tmp/',
                   temperature=1., initial_seq=None, batch_size_per_voice=16, parallel_updates=True,
                   pickled_dataset=BACH_DATASET):
    """
    samples from models in model_base_name
    """

    X, X_metadatas, num_voices, index2notes, note2indexes, metadatas = pickle.load(open(pickled_dataset, 'rb'))
    num_pitches = list(map(len, index2notes))

    # load models if not
    if models is None:
        for expert_index in range(num_voices):
            model_name = model_base_name + str(expert_index)

            model = load_model(model_name=model_name, yaml=False)
            models.append(model)

    # initialization sequence
    if melody is not None:
        sequence_length = len(melody)
        if chorale_metas is not None:
            sequence_length = min(sequence_length, len(chorale_metas[0]))
    elif chorale_metas is not None:
        sequence_length = len(chorale_metas[0])

    seq = np.zeros(shape=(2 * timesteps + sequence_length, num_voices))
    for expert_index in range(num_voices):
        # Add start and end symbol + random init
        seq[:timesteps, expert_index] = [note2indexes[expert_index][START_SYMBOL]] * timesteps
        seq[timesteps:-timesteps, expert_index] = np.random.randint(num_pitches[expert_index],
                                                                    size=sequence_length)

        seq[-timesteps:, expert_index] = [note2indexes[expert_index][END_SYMBOL]] * timesteps

    if initial_seq is not None:
        seq = initial_seq
        min_voice = 1
        # works only with reharmonization

    if melody is not None:
        seq[timesteps:-timesteps, 0] = melody
        min_voice = 1
    else:
        min_voice = 0

    if chorale_metas is not None:
        # chorale_metas is a list
        extended_chorale_metas = [np.concatenate((np.zeros((timesteps,)),
                                                  chorale_meta,
                                                  np.zeros((timesteps,))),
                                                 axis=0)
                                  for chorale_meta in chorale_metas]

    else:
        raise NotImplementedError

    min_temperature = temperature
    temperature = 1.5

    # Main loop
    for iteration in tqdm(range(num_iterations)):

        temperature = max(min_temperature, temperature * 0.9992)  # Recuit
        print(temperature)

        time_indexes = {}
        probas = {}
        for voice_index in range(min_voice, num_voices):
            batch_input_features = []

            time_indexes[voice_index] = []

            for batch_index in range(batch_size_per_voice):
                time_index = np.random.randint(timesteps, sequence_length + timesteps)
                time_indexes[voice_index].append(time_index)

                (left_feature,
                 central_feature,
                 right_feature,
                 label) = all_features(seq, voice_index, time_index, timesteps, num_pitches, num_voices)

                left_metas, central_metas, right_metas = all_metadatas(chorale_metadatas=extended_chorale_metas,
                                                                       metadatas=metadatas,
                                                                       time_index=time_index, timesteps=timesteps)

                input_features = {'left_features': left_feature[:, :],
                                  'central_features': central_feature[:],
                                  'right_features': right_feature[:, :],
                                  'left_metas': left_metas,
                                  'central_metas': central_metas,
                                  'right_metas': right_metas}

                # list of dicts: predict need dict of numpy arrays
                batch_input_features.append(input_features)

            # convert input_features
            batch_input_features = {key: np.array([input_features[key] for input_features in batch_input_features])
                                    for key in batch_input_features[0].keys()
                                    }
            # make all estimations
            probas[voice_index] = models[voice_index].predict(batch_input_features,
                                                              batch_size=batch_size_per_voice)
            if not parallel_updates:
                # update
                for batch_index in range(batch_size_per_voice):
                    probas_pitch = probas[voice_index][batch_index]

                    # use temperature
                    probas_pitch = np.log(probas_pitch) / temperature
                    probas_pitch = np.exp(probas_pitch) / np.sum(np.exp(probas_pitch)) - 1e-7

                    # pitch can include slur_symbol
                    pitch = np.argmax(np.random.multinomial(1, probas_pitch))

                    seq[time_indexes[voice_index][batch_index], voice_index] = pitch

        if parallel_updates:
            # update
            for voice_index in range(min_voice, num_voices):
                for batch_index in range(batch_size_per_voice):
                    probas_pitch = probas[voice_index][batch_index]

                    # use temperature
                    probas_pitch = np.log(probas_pitch) / temperature
                    probas_pitch = np.exp(probas_pitch) / np.sum(np.exp(probas_pitch)) - 1e-7

                    # pitch can include slur_symbol
                    pitch = np.argmax(np.random.multinomial(1, probas_pitch))

                    seq[time_indexes[voice_index][batch_index], voice_index] = pitch

    return seq[timesteps:-timesteps, :]


# Utils
def load_model(model_name, yaml=True):
    """

    :rtype: object
    """
    if yaml:
        ext = '.yaml'
        model = model_from_yaml(open(model_name + ext).read())
    else:
        ext = '.json'
        model = model_from_json(open(model_name + ext).read())
    model.load_weights(model_name + '_weights.h5')
    # model.compile(loss='mean_squared_error', optimizer='rmsprop', metrics=['accuracy'])
    print("model " + model_name + " loaded")
    return model


def save_model(model, model_name, yaml=True, overwrite=False):
    # SAVE MODEL
    if yaml:
        string = model.to_yaml()
        ext = '.yaml'
    else:
        string = model.to_json()
        ext = '.json'
    open(model_name + ext, 'w').write(string)
    model.save_weights(model_name + '_weights.h5', overwrite=overwrite)
    print("model " + model_name + " saved")


def create_models(model_name=None, create_new=False, num_dense=200, num_units_lstm=[200, 200],
                  pickled_dataset=BACH_DATASET, num_voices=4, metadatas=None, timesteps=16):
    """
    Choose one model
    :param model_name:
    :return:
    """

    _, _, _, index2notes, _, _ = pickle.load(open(pickled_dataset, 'rb'))
    num_pitches = list(map(len, index2notes))
    for voice_index in range(num_voices):
        # We only need one example for features dimensions
        gen = generator_from_raw_dataset(batch_size=1, timesteps=timesteps, voice_index=voice_index,
                                         pickled_dataset=pickled_dataset)

        (
            (left_features,
             central_features,
             right_features),
            (left_metas, central_metas, right_metas),
            labels) = next(gen)

        if 'deepbach' in model_name:
            model = deepBach(num_features_lr=left_features.shape[-1],
                             num_features_c=central_features.shape[-1],
                             num_pitches=num_pitches[voice_index],
                             num_features_meta=left_metas.shape[-1],
                             num_dense=num_dense, num_units_lstm=num_units_lstm)
        elif 'skip' in model_name:
            model = deepbach_skip_connections(num_features_lr=left_features.shape[-1],
                                              num_features_c=central_features.shape[-1],
                                              num_features_meta=left_metas.shape[-1],
                                              num_pitches=num_pitches[voice_index],
                                              num_dense=num_dense, num_units_lstm=num_units_lstm, timesteps=timesteps)
        else:
            raise ValueError

        model_path_name = 'models/' + model_name + '_' + str(voice_index)
        if not os.path.exists(model_path_name + '.json') or create_new:
            save_model(model, model_name=model_path_name, overwrite=create_new)


def load_models(model_base_name=None, num_voices=4):
    """
    load 4 models whose base name is model_base_name
    models must exist
    :param model_base_name:
    :return: list of num_voices models
    """
    models = []
    for voice_index in range(num_voices):
        model_path_name = 'models/' + model_base_name + '_' + str(voice_index)
        model = load_model(model_path_name)
        model.compile(optimizer='adam', loss={'pitch_prediction': 'categorical_crossentropy'
                                              },
                      metrics=['accuracy'])
        models.append(model)
    return models


def train_models(model_name, samples_per_epoch, num_epochs, nb_val_samples, timesteps, pickled_dataset=BACH_DATASET,
                 num_voices=4, batch_size=16, metadatas=None):
    """
    Train models
    :param batch_size:
    :param metadatas:

    """
    models = []
    for voice_index in range(num_voices):
        # Load appropriate generators

        generator_train = (({'left_features': left_features,
                             'central_features': central_features,
                             'right_features': right_features,
                             'left_metas': left_metas,
                             'right_metas': right_metas,
                             'central_metas': central_metas,
                             },
                            {'pitch_prediction': labels})
                           for (
                               (left_features, central_features, right_features),
                               (left_metas, central_metas, right_metas),
                               labels)

                           in generator_from_raw_dataset(batch_size=batch_size, timesteps=timesteps,
                                                         voice_index=voice_index,
                                                         phase='train',
                                                         pickled_dataset=pickled_dataset
                                                         ))

        generator_val = (({'left_features': left_features,
                           'central_features': central_features,
                           'right_features': right_features,
                           'left_metas': left_metas,
                           'right_metas': right_metas,
                           'central_metas': central_metas,
                           },
                          {'pitch_prediction': labels})
                         for (
                             (left_features, central_features, right_features),
                             (left_metas, central_metas, right_metas),
                             labels)

                         in generator_from_raw_dataset(batch_size=batch_size, timesteps=timesteps,
                                                       voice_index=voice_index,
                                                       phase='train',
                                                       pickled_dataset=pickled_dataset
                                                       ))

        model_path_name = 'models/' + model_name + '_' + str(voice_index)

        model = load_model(model_path_name)

        model.compile(optimizer='adam', loss={'pitch_prediction': 'categorical_crossentropy'
                                              },
                      metrics=['accuracy'])

        model.fit_generator(generator_train, samples_per_epoch=samples_per_epoch,
                            nb_epoch=num_epochs, verbose=1, validation_data=generator_val,
                            nb_val_samples=nb_val_samples)

        models.append(model)

        save_model(model, model_path_name, overwrite=True)
    return models


def main():
    # parse arguments
    parser = argparse.ArgumentParser()
    parser.add_argument('--timesteps', help="model's range (default: %(default)s)",
                        type=int, default=16)
    parser.add_argument('-b', '--batch_size_train',
                        help='batch size used during training phase (default: %(default)s)',
                        type=int, default=128)
    parser.add_argument('-s', '--samples_per_epoch',
                        help='number of samples per epoch (default: %(default)s)',
                        type=int, default=12800 * 7)
    parser.add_argument('--num_val_samples',
                        help='number of validation samples (default: %(default)s)',
                        type=int, default=1280)
    parser.add_argument('-u', '--num_units_lstm', nargs='+',
                        help='number of lstm units (default: %(default)s)',
                        type=int, default=[200, 200])
    parser.add_argument('-d', '--num_dense',
                        help='size of non recurrent hidden layers (default: %(default)s)',
                        type=int, default=200)
    parser.add_argument('-n', '--name',
                        help='model name (default: %(default)s)',
                        choices=['deepbach', 'skip'],
                        type=str, default='deepbach')
    parser.add_argument('-i', '--num_iterations',
                        help='number of gibbs iterations (default: %(default)s)',
                        type=int, default=20000)
    parser.add_argument('-t', '--train', nargs='?',
                        help='train models for N epochs (default: 15)',
                        default=0, const=15, type=int)
    parser.add_argument('-p', '--parallel', nargs='?',
                        help='number of parallel updates (default: 16)',
                        type=int, const=16, default=1)
    parser.add_argument('--overwrite',
                        help='overwrite previously computed models',
                        action='store_true')
    parser.add_argument('-m', '--midi_file', nargs='?',
                        help='relative path to midi file',
                        type=str, const='datasets/god_save_the_queen.mid')
    parser.add_argument('-l', '--length',
                        help='length of unconstrained generation',
                        type=int, default=160)
    parser.add_argument('--ext',
                        help='extension of model name',
                        type=str, default='')
    parser.add_argument('-o', '--output_file', nargs='?',
                        help='path to output file',
                        type=str, default='', const='generated_examples/example.mid')
    parser.add_argument('--dataset', nargs='?',
                        help='path to dataset folder',
                        type=str, default='')
    parser.add_argument('-r', '--reharmonization', nargs='?',
                        help='reharmonization of a melody from the corpus identified by its id',
                        type=int)
    args = parser.parse_args()
    print(args)

    # fixed set of metadatas to use when CREATING the dataset
    # metadatas = [FermataMetadatas(), KeyMetadatas(window_size=1), TickMetadatas(SUBDIVISION), ModeMetadatas()]
<<<<<<< HEAD
    metadatas = [TickMetadatas(SUBDIVISION), FermataMetadatas()]
=======
    metadatas = [TickMetadatas(SUBDIVISION), FermataMetadatas(), KeyMetadatas(window_size=1)]
>>>>>>> af6271c6

    if args.ext:
        ext = '_' + args.ext
    else:
        ext = ''

    # datasets
    # set pickled_dataset argument
    if args.dataset:
        dataset_path = args.dataset
        dataset_name = dataset_path.split('/')[-1]
        pickled_dataset = 'datasets/custom_dataset/' + dataset_name + '.pickle'
    else:
        dataset_path = None
        pickled_dataset = BACH_DATASET
    if not os.path.exists(pickled_dataset):
        initialization(dataset_path,
                       metadatas=metadatas,
                       voice_ids=[0, 3])

    # load dataset
    X, X_metadatas, num_voices, index2notes, note2indexes, metadatas = pickle.load(open(pickled_dataset,
                                                                                        'rb'))
    num_pitches = list(map(len, index2notes))
    timesteps = args.timesteps
    batch_size = args.batch_size_train
    samples_per_epoch = args.samples_per_epoch
    nb_val_samples = args.num_val_samples
    num_units_lstm = args.num_units_lstm
    model_name = args.name.lower() + ext
    sequence_length = args.length
    batch_size_per_voice = args.parallel
    num_units_lstm = args.num_units_lstm
    num_dense = args.num_dense
    if args.output_file:
        output_file = args.output_file
    else:
        output_file = None

    # when reharmonization
    if args.midi_file:
        melody = converter.parse(args.midi_file)
        melody = part_to_inputs(melody.parts[0], index2note=index2notes[0], note2index=note2indexes[0])
        num_voices = NUM_VOICES - 1

    elif args.reharmonization:
        melody = X[args.reharmonization][0, :]
        num_voices = NUM_VOICES - 1
        chorale_metas = X_metadatas[args.reharmonization]
    else:
        num_voices = NUM_VOICES
        melody = None
        # todo find a better way to set metadatas
        chorale_metas = [metas[:sequence_length] for metas in X_metadatas[11]]
        # chorale_metas = []
        # chorale_metas.append(np.zeros((len(melody), )))
        # chorale_metas.append(np.full((len(melody),), 8))

    num_iterations = args.num_iterations // batch_size_per_voice // num_voices
    parallel = batch_size_per_voice > 1
    train = args.train > 0
    num_epochs = args.train
    overwrite = args.overwrite

    if not os.path.exists('models/' + model_name + '_' + str(NUM_VOICES - 1) + '.yaml'):
        create_models(model_name, create_new=overwrite, num_units_lstm=num_units_lstm, num_dense=num_dense,
                      pickled_dataset=pickled_dataset, num_voices=num_voices, metadatas=metadatas)
    if train:
        models = train_models(model_name=model_name, samples_per_epoch=samples_per_epoch, num_epochs=num_epochs,
                              nb_val_samples=nb_val_samples, timesteps=timesteps, pickled_dataset=pickled_dataset,
                              num_voices=NUM_VOICES, metadatas=metadatas, batch_size=batch_size)
    else:
        models = load_models(model_name, num_voices=NUM_VOICES)
    temperature = 1.
    timesteps = int(models[0].input[0]._keras_shape[1])

    seq = generation(model_base_name=model_name, models=models,
                     timesteps=timesteps,
                     melody=melody, initial_seq=None, temperature=temperature,
                     chorale_metas=chorale_metas, parallel=parallel, batch_size_per_voice=batch_size_per_voice,
                     num_iterations=num_iterations,
                     sequence_length=sequence_length,
                     output_file=output_file,
                     pickled_dataset=pickled_dataset)


if __name__ == '__main__':
    main()<|MERGE_RESOLUTION|>--- conflicted
+++ resolved
@@ -245,7 +245,7 @@
     # Main loop
     for iteration in tqdm(range(num_iterations)):
 
-        temperature = max(min_temperature, temperature * 0.9992)  # Recuit
+        temperature = max(min_temperature, temperature * 0.999)  # Recuit
         print(temperature)
 
         time_indexes = {}
@@ -535,11 +535,7 @@
 
     # fixed set of metadatas to use when CREATING the dataset
     # metadatas = [FermataMetadatas(), KeyMetadatas(window_size=1), TickMetadatas(SUBDIVISION), ModeMetadatas()]
-<<<<<<< HEAD
     metadatas = [TickMetadatas(SUBDIVISION), FermataMetadatas()]
-=======
-    metadatas = [TickMetadatas(SUBDIVISION), FermataMetadatas(), KeyMetadatas(window_size=1)]
->>>>>>> af6271c6
 
     if args.ext:
         ext = '_' + args.ext
