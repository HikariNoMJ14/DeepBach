--- conflicted
+++ resolved
@@ -541,13 +541,8 @@
     num_pitches = list(map(len, index2notes))
     for voice_index in range(num_voices):
         # We only need one example for features dimensions
-<<<<<<< HEAD
-        gen = generator_from_raw_dataset(batch_size=1, timesteps=timesteps, metadatas=metadatas,
-                                         voice_index=voice_index, pickled_dataset=pickled_dataset)
-=======
         gen = generator_from_raw_dataset(batch_size=1, timesteps=timesteps, voice_index=voice_index,
                                          pickled_dataset=pickled_dataset)
->>>>>>> a01518e6
 
         (
             (left_features,
