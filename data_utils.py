--- conflicted
+++ resolved
@@ -210,10 +210,6 @@
                 max_midi_pitches_current = np.array([max(l) for l in midi_pitches])
                 min_transposition = max(min_midi_pitches - min_midi_pitches_current)
                 max_transposition = min(max_midi_pitches - max_midi_pitches_current)
-<<<<<<< HEAD
-=======
-
->>>>>>> b36c799b
                 for semi_tone in range(min_transposition, max_transposition + 1):
                     try:
                         # necessary, won't transpose correctly otherwise
